--- conflicted
+++ resolved
@@ -101,612 +101,6 @@
     def test_indices_to_uci_conversion(self):
         """
         Test StaticChessMethods.indices_to_uci() method:
-<<<<<<< HEAD
-        - Converts grid indices (row, col) to chess notation correctly
-        - Returns None for invalid input
-        
-        This is a complete unit test with all attributes for Excel export:
-        - test_id: TC-UNIT-002
-        - description: Verify indices to UCI conversion
-        - Tests specific method in isolation
-        - Includes multiple assertions for thorough coverage
-        """
-        # TEST 1: Corner positions
-        uci = StaticChessMethods.indices_to_uci(0, 0)
-        self.assertEqual(uci, "A1", "(0, 0) should map to A1")
-
-        uci = StaticChessMethods.indices_to_uci(0, 7)
-        self.assertEqual(uci, "H1", "(0, 7) should map to H1")
-
-        uci = StaticChessMethods.indices_to_uci(7, 0)
-        self.assertEqual(uci, "A8", "(7, 0) should map to A8")
-
-        uci = StaticChessMethods.indices_to_uci(7, 7)
-        self.assertEqual(uci, "H8", "(7, 7) should map to H8")
-
-        # TEST 2: Center positions
-        uci = StaticChessMethods.indices_to_uci(3, 4)
-        self.assertEqual(uci, "E4", "(3, 4) should map to E4")
-
-        uci = StaticChessMethods.indices_to_uci(4, 3)
-        self.assertEqual(uci, "D5", "(4, 3) should map to D5")
-
-        # TEST 3: Invalid input (row, col out of bounds)
-        uci = StaticChessMethods.indices_to_uci(-1, 4)
-        self.assertIsNone(uci, "Negative row should return None")
-
-        uci = StaticChessMethods.indices_to_uci(3, 8)
-        self.assertIsNone(uci, "Column out of bounds should return None")
-
-        uci = StaticChessMethods.indices_to_uci(8, 8)
-        self.assertIsNone(uci, "Both indices out of bounds should return None")
-
-        # TEST 4: Invalid types (non-integers)
-        uci = StaticChessMethods.indices_to_uci("e4", 3)
-        self.assertIsNone(uci, "Non‐integer row should return None")
-
-        uci = StaticChessMethods.indices_to_uci(3, None)
-        self.assertIsNone(uci, "Non‐integer col should return None")
-
-
-    @test_case('TC-UNIT-003', 'Verify valid move generation from Pawns')
-    def test_pawn_valid_move_generation(self):
-        """
-        Test Pawn.get_legal_moves() method:
-        - returns list of legal pawn moves
-        
-        This is a complete unit test with all attributes for Excel export:
-        - test_id: TC-UNIT-003
-        - description: Verify valid move generation from Pawns
-        - Tests specific method in isolation
-        - Includes multiple assertions for thorough coverage
-        """
-        grid = [[None for _ in range(8)] for _ in range(8)]
-        #TEST 1: Pawn double move
-        pawn = Pawn("white", 1, 3, grid)
-        black_pawn = Pawn("black", 6, 3, grid)
-        grid[1][3] = pawn
-        grid[6][3] = black_pawn
-        valid_moves = pawn.get_legal_moves()
-        self.assertCountEqual(valid_moves, ["D3", "D4"], "White pawn should be able to move to both D3 and D4")
-
-        valid_moves = black_pawn.get_legal_moves()
-        self.assertCountEqual(valid_moves, ["D6", "D5"], "Black pawn should be able to move to both D6 and D5")
-        grid[6][3] = None
-
-        #TEST 2: Pawn blocked
-        black_piece = Pawn("black", 2, 3, grid)
-        grid[2][3] = black_piece
-        valid_moves = pawn.get_legal_moves()
-        self.assertCountEqual(valid_moves, [], "White pawn should be blocked by the black pawn on D3")
-
-        grid[2][3] = None
-        black_piece.set_row_col(3, 3)
-        grid[3][3] = black_piece
-        valid_moves = pawn.get_legal_moves()
-        self.assertCountEqual(valid_moves, ["D3"], "White pawn should be blocked by black pawn on D4")
-
-        #TEST 3: Diagnol capture
-        grid[3][3] = None
-        black_piece.set_row_col(2, 4)
-        grid[2][4] = black_piece
-        valid_moves = pawn.get_legal_moves()
-        self.assertCountEqual(valid_moves, ["D3", "D4", "E3"], "White pawn should be able to capture black pawn on E3 and move to D3 and D4")
-
-        grid[2][4] = None
-        black_piece.set_row_col(2, 2)
-        valid_moves = pawn.get_legal_moves()
-        self.assertCountEqual(valid_moves, ["D3", "D4", "C3"], "White pawn should be able to capture black pawn on C3 and move to D3 and D4")
-
-        #TEST 4: Ally on diagnol
-        grid[2][4] = None
-        ally_piece = Pawn("white", 2, 4, grid)
-        grid[2][4] = ally_piece
-        valid_moves = pawn.get_legal_moves()
-        self.assertCountEqual(valid_moves, ["D3", "D4"], "White pawn shouldn't be able to capture white pawn on E3")
-
-        grid[2][4] = None
-        ally_piece.set_row_col(2, 2)
-        grid[2][2] = ally_piece
-        valid_moves = pawn.get_legal_moves()
-        self.assertCountEqual(valid_moves, ["D3", "D4"], "White pawn shouldn't be able to capture white pawn on C3")
-
-        #TEST 5: No double move
-        grid = [[None for _ in range(8)] for _ in range(8)]
-        pawn.set_grid(grid)
-        pawn.set_row_col(2, 3)
-        grid[2][3] = pawn
-        valid_moves = pawn.get_legal_moves()
-        self.assertCountEqual(valid_moves, ["D4"], "White pawn can only move one space forward")
-
-        grid = [[None for _ in range(8)] for _ in range(8)]
-        black_pawn.set_grid(grid)
-        black_pawn.set_row_col(5, 3)
-        valid_moves = black_pawn.get_legal_moves()
-        self.assertCountEqual(valid_moves, ["D5"], "Black pawn can only move one space forward")
-
-    @test_case('TC-UNIT-004', 'Verify valid move generation from Knights')
-    def test_knight_valid_move_generation(self):
-        """
-        Test Knight.get_legal_moves() method:
-        - returns list of legal knight moves
-        
-        This is a complete unit test with all attributes for Excel export:
-        - test_id: TC-UNIT-004
-        - description: Verify valid move generation from Knights
-        - Tests specific method in isolation
-        - Includes multiple assertions for thorough coverage
-        """
-        grid = [[None for _ in range(8)] for _ in range(8)]
-        #TEST 1: Knight in the center of the board.
-        knight = Knight("white", 3, 4, grid)
-        grid[3][4] = knight
-        valid_moves = knight.get_legal_moves()
-        self.assertCountEqual(valid_moves, ["F2", "D2", "C3", "C5", "D6", "F6", "G5", "G3"])
-
-        #TEST 2: Enemies on attack squares
-        grid[1][5] = Pawn("black", 1, 5, grid)
-        grid[1][3] = Pawn("black", 1, 3, grid)
-        grid[2][2] = Pawn("black", 2, 2, grid)
-        grid[4][2] = Pawn("black", 4, 2, grid)
-        grid[5][3] = Pawn("black", 5, 3, grid)
-        grid[5][5] = Pawn("black", 5, 5, grid)
-        grid[4][6] = Pawn("black", 4, 5, grid)
-        grid[2][6] = Pawn("black", 2, 6, grid)
-        valid_moves = knight.get_legal_moves()
-        self.assertCountEqual(valid_moves, ["F2", "D2", "C3", "C5", "D6", "F6", "G5", "G3"])
-
-        #TEST 3: Allies on attack squares
-        grid[1][5] = Pawn("white", 1, 5, grid)
-        grid[1][3] = Pawn("white", 1, 3, grid)
-        grid[2][2] = Pawn("white", 2, 2, grid)
-        grid[4][2] = Pawn("white", 4, 2, grid)
-        grid[5][3] = Pawn("white", 5, 3, grid)
-        grid[5][5] = Pawn("white", 5, 5, grid)
-        grid[4][6] = Pawn("white", 4, 5, grid)
-        grid[2][6] = Pawn("white", 2, 6, grid)
-        valid_moves = knight.get_legal_moves()
-        self.assertCountEqual(valid_moves, [])
-
-        #TEST 4: Knight in corners.
-        grid = [[None for _ in range(8)] for _ in range(8)]
-        knight.set_row_col(0, 0)
-        grid[0][0] = knight
-        knight.set_grid(grid)
-        valid_moves = knight.get_legal_moves()
-        self.assertCountEqual(valid_moves, ["B3", "C2"])
-        grid[0][0] = None
-
-        knight.set_row_col(0, 7)
-        grid[0][7] = knight
-        valid_moves = knight.get_legal_moves()
-        self.assertCountEqual(valid_moves, ["F2", "G3"])
-        grid[0][7] = None
-
-        knight.set_row_col(7, 7)
-        grid[7][7] = knight
-        valid_moves = knight.get_legal_moves()
-        self.assertCountEqual(valid_moves, ["G6", "F7"])
-        grid[7][7] = None
-
-        knight.set_row_col(7, 0)
-        grid[7][0] = knight
-        valid_moves = knight.get_legal_moves()
-        self.assertCountEqual(valid_moves, ["B6", "C7"])
-        grid[7][0] = None
-
-        #TEST 5: Knight surrounded. Tests knight jump abilities
-        grid = [[None for _ in range(8)] for _ in range(8)]
-        knight.set_row_col(3, 4)
-        grid[3][4] = knight
-        knight.set_grid(grid)
-        grid[2][3] = Pawn("black", 2, 3, grid)
-        grid[2][4] = Pawn("black", 2, 4, grid)
-        grid[2][5] = Pawn("black", 2, 5, grid)
-        grid[3][5] = Pawn("black", 3, 5, grid)
-        grid[4][5] = Pawn("black", 4, 5, grid)
-        grid[4][4] = Pawn("black", 4, 4, grid)
-        grid[4][3] = Pawn("black", 4, 3, grid)
-        grid[3][3] = Pawn("black", 3, 3, grid)
-        valid_moves = knight.get_legal_moves()
-        self.assertCountEqual(valid_moves, ["F2", "D2", "C3", "C5", "D6", "F6", "G5", "G3"])
-
-    @test_case('TC-UNIT-005', 'Verify valid move generation from Bishops')
-    def test_bishop_valid_move_generation(self):
-        """
-        Test Bishop.get_legal_moves() method:
-        - returns list of legal bishop moves
-        
-        This is a complete unit test with all attributes for Excel export:
-        - test_id: TC-UNIT-005
-        - description: Verify valid move generation from Bishops
-        - Tests specific method in isolation
-        - Includes multiple assertions for thorough coverage
-        """
-        grid = [[None for _ in range(8)] for _ in range(8)]
-        #TEST 1: Bishop in the center of the board.
-        bishop = Bishop("white", 3, 4, grid)
-        grid[3][4] = bishop
-        valid_moves = bishop.get_legal_moves()
-        self.assertCountEqual(valid_moves, ["F3", "G2", "H1", "D3", "C2", "B1", "F5", "G6", "H7", "D5", "C6", "B7", "A8"])
-
-        #TEST 2: Blockers
-        grid[5][2] = Pawn("black", 5, 2, grid)
-        grid[2][5] = Pawn("black", 2, 5, grid)
-        grid[4][5] = Pawn("white", 4, 5, grid)
-        grid[1][2] = Pawn("white", 1, 2, grid)
-        valid_moves = bishop.get_legal_moves()
-        self.assertCountEqual(valid_moves, ["F3", "D3", "D5", "C6"])
-
-        #TEST 3: Bishop in corners.
-        grid = [[None for _ in range(8)] for _ in range(8)]
-        bishop.set_row_col(0, 0)
-        grid[0][0] = bishop
-        bishop.set_grid(grid)
-        valid_moves = bishop.get_legal_moves()
-        self.assertCountEqual(valid_moves, ["B2", "C3", "D4", "E5", "F6", "G7", "H8"])
-        grid[0][0] = None
-
-        bishop.set_row_col(0, 7)
-        grid[0][7] = bishop
-        valid_moves = bishop.get_legal_moves()
-        self.assertCountEqual(valid_moves, ["G2", "F3", "E4", "D5", "C6", "B7", "A8"])
-        grid[0][7] = None
-
-        bishop.set_row_col(7, 7)
-        grid[7][7] = bishop
-        valid_moves = bishop.get_legal_moves()
-        self.assertCountEqual(valid_moves, ["G7", "F6", "E5", "D4", "C3", "B2", "A1"])
-        grid[7][7] = None
-
-        bishop.set_row_col(7, 0)
-        grid[7][0] = bishop
-        valid_moves = bishop.get_legal_moves()
-        self.assertCountEqual(valid_moves, ["B7", "C6", "D5", "E4", "F3", "G2", "H1"])
-        grid[7][0] = None
-
-    @test_case('TC-UNIT-006', 'Verify valid move generation from Rooks')
-    def test_rook_valid_move_generation(self):
-        """
-        Test Rook.get_legal_moves() method:
-        - returns list of legal rook moves
-        
-        This is a complete unit test with all attributes for Excel export:
-        - test_id: TC-UNIT-006
-        - description: Verify valid move generation from Rooks
-        - Tests specific method in isolation
-        - Includes multiple assertions for thorough coverage
-        """
-        grid = [[None for _ in range(8)] for _ in range(8)]
-        #TEST 1: Bishop in the center of the board.
-        rook = Rook("white", 3, 4, grid)
-        grid[3][4] = rook
-        valid_moves = rook.get_legal_moves()
-        self.assertCountEqual(valid_moves, ["E1", "E2", "E3", "E5", "E6", "E7", "E8", "A4", "B4", "C4", "D4", "F4", "G4", "H4"])
-
-        #TEST 2: Blockers
-        grid[3][6] = Pawn("black", 3, 6, grid)
-        grid[3][3] = Pawn("black", 3, 3, grid)
-        grid[6][4] = Pawn("white", 6, 4, grid)
-        grid[2][4] = Pawn("white", 2, 4, grid)
-        valid_moves = rook.get_legal_moves()
-        self.assertCountEqual(valid_moves, ["E5", "E6", "D4", "F4", "G4"])
-
-        #TEST 3: Rook in corners
-        grid = [[None for _ in range(8)] for _ in range(8)]
-        rook.set_row_col(0, 0)
-        grid[0][0] = rook
-        rook.set_grid(grid)
-        valid_moves = rook.get_legal_moves()
-        self.assertCountEqual(valid_moves, ["A2", "A3", "A4", "A5", "A6", "A7", "A8", "B1", "C1", "D1", "E1", "F1", "G1", "H1"])
-        grid[0][0] = None
-
-        rook.set_row_col(0, 7)
-        grid[0][7] = rook
-        valid_moves = rook.get_legal_moves()
-        self.assertCountEqual(valid_moves, ["H2", "H3", "H4", "H5", "H6", "H7", "H8", "A1", "B1", "C1", "D1", "E1", "F1", "G1"])
-        grid[0][7] = None
-
-        rook.set_row_col(7, 7)
-        grid[7][7] = rook
-        valid_moves = rook.get_legal_moves()
-        self.assertCountEqual(valid_moves, ["H1", "H2", "H3", "H4", "H5", "H6", "H7", "A8", "B8", "C8", "D8", "E8", "F8", "G8"])
-        grid[7][7] = None
-
-        rook.set_row_col(7, 0)
-        grid[7][0] = rook
-        valid_moves = rook.get_legal_moves()
-        self.assertCountEqual(valid_moves, ["B8", "C8", "D8", "E8", "F8", "G8", "H8", "A1", "A2", "A3", "A4", "A5", "A6", "A7"])
-        grid[7][0] = None
-
-    @test_case('TC-UNIT-007', 'Verify valid move generation from Queens')
-    def test_queen_valid_move_generation(self):
-        """
-        Test Queen.get_legal_moves() method:
-        - returns list of legal queen moves
-        
-        This is a complete unit test with all attributes for Excel export:
-        - test_id: TC-UNIT-007
-        - description: Verify valid move generation from Queens
-        - Tests specific method in isolation
-        - Includes multiple assertions for thorough coverage
-        """
-        grid = [[None for _ in range(8)] for _ in range(8)]
-        #TEST 1: Bishop in the center of the board.
-        queen = Queen("white", 3, 4, grid)
-        grid[3][4] = queen
-        valid_moves = queen.get_legal_moves()
-        self.assertCountEqual(valid_moves, ["F3", "G2", "H1", "D3", "C2", "B1", "F5", "G6", "H7", "D5", "C6", "B7", "A8", "E1", "E2", "E3", "E5", "E6", "E7", "E8", "A4", "B4", "C4", "D4", "F4", "G4", "H4"])
-
-        #TEST 2: Blockers
-        grid[3][6] = Pawn("black", 3, 6, grid)
-        grid[3][3] = Pawn("black", 3, 3, grid)
-        grid[6][4] = Pawn("white", 6, 4, grid)
-        grid[2][4] = Pawn("white", 2, 4, grid)
-        grid[5][2] = Pawn("black", 5, 2, grid)
-        grid[2][5] = Pawn("black", 2, 5, grid)
-        grid[4][5] = Pawn("white", 4, 5, grid)
-        grid[1][2] = Pawn("white", 1, 2, grid)
-        valid_moves = queen.get_legal_moves()
-        self.assertCountEqual(valid_moves, ["E5", "E6", "D4", "F4", "G4", "F3", "D3", "D5", "C6"])
-
-        #TEST 3: Queen in corners
-        grid = [[None for _ in range(8)] for _ in range(8)]
-        queen.set_row_col(0, 0)
-        grid[0][0] = queen
-        queen.set_grid(grid)
-        valid_moves = queen.get_legal_moves()
-        self.assertCountEqual(valid_moves, ["A2", "A3", "A4", "A5", "A6", "A7", "A8", "B1", "C1", "D1", "E1", "F1", "G1", "H1", "B2", "C3", "D4", "E5", "F6", "G7", "H8"])
-        grid[0][0] = None
-
-        queen.set_row_col(0, 7)
-        grid[0][7] = queen
-        valid_moves = queen.get_legal_moves()
-        self.assertCountEqual(valid_moves, ["H2", "H3", "H4", "H5", "H6", "H7", "H8", "A1", "B1", "C1", "D1", "E1", "F1", "G1", "G2", "F3", "E4", "D5", "C6", "B7", "A8"])
-        grid[0][7] = None
-
-        queen.set_row_col(7, 7)
-        grid[7][7] = queen
-        valid_moves = queen.get_legal_moves()
-        self.assertCountEqual(valid_moves, ["H1", "H2", "H3", "H4", "H5", "H6", "H7", "A8", "B8", "C8", "D8", "E8", "F8", "G8", "G7", "F6", "E5", "D4", "C3", "B2", "A1"])
-        grid[7][7] = None
-
-        queen.set_row_col(7, 0)
-        grid[7][0] = queen
-        valid_moves = queen.get_legal_moves()
-        self.assertCountEqual(valid_moves, ["B8", "C8", "D8", "E8", "F8", "G8", "H8", "A1", "A2", "A3", "A4", "A5", "A6", "A7", "B7", "C6", "D5", "E4", "F3", "G2", "H1"])
-        grid[7][0] = None
-
-    @test_case('TC-UNIT-008', 'Verify valid move generation from Kings')
-    def test_queen_valid_move_generation(self):
-        """
-        Test King.get_legal_moves() method:
-        - returns list of legal king moves
-        
-        This is a complete unit test with all attributes for Excel export:
-        - test_id: TC-UNIT-008
-        - description: Verify valid move generation from Kings
-        - Tests specific method in isolation
-        - Includes multiple assertions for thorough coverage
-        """
-        grid = [[None for _ in range(8)] for _ in range(8)]
-        #TEST 1: Bishop in the center of the board.
-        king = King("white", 3, 4, grid)
-        grid[3][4] = king
-        valid_moves = king.get_legal_moves()
-        self.assertCountEqual(valid_moves, ["D3", "D4", "D5", "E3", "E5", "F3", "F4", "F5"])
-
-        #TEST 2: Blockers
-        grid[2][3] = Pawn("black", 2, 3, grid)
-        grid[2][4] = Pawn("white", 2, 4, grid)
-        grid[2][5] = Pawn("black", 2, 5, grid)
-        grid[3][3] = Pawn("white", 3, 3, grid)
-        grid[3][5] = Pawn("black", 3, 5, grid)
-        grid[4][3] = Pawn("white", 4, 3, grid)
-        grid[4][4] = Pawn("black", 4, 4, grid)
-        grid[4][5] = Pawn("white", 4, 5, grid)
-        valid_moves = king.get_legal_moves()
-        self.assertCountEqual(valid_moves, ["D3", "E5", "F3", "F4"])
-
-        #TEST 3: King in corners
-        grid = [[None for _ in range(8)] for _ in range(8)]
-        king.set_row_col(0, 0)
-        grid[0][0] = king
-        king.set_grid(grid)
-        valid_moves = king.get_legal_moves()
-        self.assertCountEqual(valid_moves, ["A2", "B2", "B1"])
-        grid[0][0] = None
-
-        king.set_row_col(0, 7)
-        grid[0][7] = king
-        valid_moves = king.get_legal_moves()
-        self.assertCountEqual(valid_moves, ["H2", "G2", "G1"])
-        grid[0][7] = None
-
-        king.set_row_col(7, 7)
-        grid[7][7] = king
-        valid_moves = king.get_legal_moves()
-        self.assertCountEqual(valid_moves, ["H7", "G7", "G8"])
-        grid[7][7] = None
-
-        king.set_row_col(7, 0)
-        grid[7][0] = king
-        valid_moves = king.get_legal_moves()
-        self.assertCountEqual(valid_moves, ["A7", "B7", "B8"])
-        grid[7][0] = None
-
-    @test_case('TC-UNIT-009', 'Verify board get_piece() method')
-    def test_boards_get_piece_method(self):
-        """
-        Test Board.get_piece() method:
-        - returns piece at a given UCI position
-        
-        This is a complete unit test with all attributes for Excel export:
-        - test_id: TC-UNIT-009
-        - description: Verify board get_piece() method
-        - Tests specific method in isolation
-        - Includes multiple assertions for thorough coverage
-        """
-        board = Board()
-        #TEST 1: getting valid piece
-        piece : Piece = board.get_piece("E2")
-        self.assertEqual(piece.piece_type, "pawn")
-        self.assertEqual(piece.color, "white")
-        self.assertEqual(piece.col, 4)
-        self.assertEqual(piece.row, 1)
-
-        piece : Piece = board.get_piece("E1")
-        self.assertEqual(piece.piece_type, "king")
-        self.assertEqual(piece.color, "white")
-        self.assertEqual(piece.col, 4)
-        self.assertEqual(piece.row, 0)
-
-        #TEST 2: valid null square
-        piece = board.get_piece("E4")
-        self.assertTrue(piece is None)
-
-        #TEST 3: invalid square
-        piece = board.get_piece("Z9")
-        self.assertTrue(piece is None)
-
-        #TEST 4: get corner pieces
-        piece : Piece = board.get_piece("A1")
-        self.assertEqual(piece.piece_type, "rook")
-        self.assertEqual(piece.color, "white")
-        self.assertEqual(piece.col, 0)
-        self.assertEqual(piece.row, 0)
-
-        piece : Piece = board.get_piece("H1")
-        self.assertEqual(piece.piece_type, "rook")
-        self.assertEqual(piece.color, "white")
-        self.assertEqual(piece.col, 7)
-        self.assertEqual(piece.row, 0)
-
-        piece : Piece = board.get_piece("A8")
-        self.assertEqual(piece.piece_type, "rook")
-        self.assertEqual(piece.color, "black")
-        self.assertEqual(piece.col, 0)
-        self.assertEqual(piece.row, 7)
-
-        piece : Piece = board.get_piece("H8")
-        self.assertEqual(piece.piece_type, "rook")
-        self.assertEqual(piece.color, "black")
-        self.assertEqual(piece.col, 7)
-        self.assertEqual(piece.row, 7)
-
-    @test_case('TC-UNIT-010', 'Verify board move_piece() method')
-    def test_boards_move_piece_method(self):
-        """
-        Test Board.move_piece() method:
-        - returns a new_grid and a the captured piece
-        
-        This is a complete unit test with all attributes for Excel export:
-        - test_id: TC-UNIT-010
-        - description: Verify board move_piece() method
-        - Tests specific method in isolation
-        - Includes multiple assertions for thorough coverage
-        """
-        board = Board()
-        #TEST 1: Verify basic pawn move
-        new_grid, _ = board.move_piece("E2", "E4")
-        piece : Piece = new_grid[3][4]
-        self.assertEqual(piece.piece_type, "pawn")
-        self.assertEqual(piece.color, "white")
-        self.assertEqual(piece.col, 4)
-        self.assertEqual(piece.row, 3)
-        self.assertTrue(new_grid[1][4] is None)
-
-        #TEST 2: Verify Boards Immutablity
-        self.assertTrue(board.grid[3][4] is None)
-        self.assertTrue(isinstance(piece, Piece))
-
-        #TEST 3: Verify captured piece is returned
-        new_grid, captured = board.move_piece("E2", "E8")
-        self.assertEqual(captured.piece_type, "king")
-        self.assertEqual(captured.color, "black")
-        self.assertEqual(captured.col, 4)
-        self.assertEqual(captured.row, 7)
-
-        #TEST 4: Test invalid from square
-        new_grid, captured = board.move_piece("E4", "E8")
-        self.assertTrue(new_grid is None)
-        self.assertTrue(captured is None)
-
-        #TEST 5: Test Pawn promotion
-        new_grid, captured = board.move_piece("E2", "E8")
-        piece : Piece = new_grid[7][4]
-        self.assertEqual(piece.piece_type, "queen")
-        self.assertEqual(piece.color, "white")
-        self.assertEqual(piece.col, 4)
-        self.assertEqual(piece.row, 7)
-
-    @test_case('TC-UNIT-011', 'Verify CheckDectors find_king method')
-    def test_check_detector_find_king_method(self):
-        """
-        Test CheckDetector.find_king() method:
-        - returns row, col of the selected king, or None, None if the selected king doesn't exist
-        
-        This is a complete unit test with all attributes for Excel export:
-        - test_id: TC-UNIT-011
-        - description: Verify CheckDetector find_king() method
-        - Tests specific method in isolation
-        - Includes multiple assertions for thorough coverage
-        """
-        grid = [[None for _ in range(8)] for _ in range(8)]
-        grid[0][0] = King("white", 0, 0, grid)
-        #TEST 1: Finding white king when it exists
-        row, col = CheckDetector.find_king("white", grid)
-        self.assertEqual(row, 0)
-        self.assertEqual(col, 0)
-
-        #TEST 2: Finding non existent black king
-        row, col = CheckDetector.find_king("black", grid)
-        self.assertTrue(row is None)
-        self.assertTrue(col is None)
-
-        #TEST 3: Test invalid input
-        row, col = CheckDetector.find_king("orange", grid)
-        self.assertTrue(row is None)
-        self.assertTrue(col is None)
-
-        row, col = CheckDetector.find_king("white", [[], []])
-        self.assertTrue(row is None)
-        self.assertTrue(col is None)
-
-    @test_case('TC-UNIT-012', 'Verify CheckDectors is_in_check method')
-    def test_check_detector_is_in_check_method(self):
-        """
-        Test CheckDetector.is_in_check() method:
-        - returns true if the selected king is in check, false other wise
-        
-        This is a complete unit test with all attributes for Excel export:
-        - test_id: TC-UNIT-012
-        - description: Verify CheckDetector is_in_check() method
-        - Tests specific method in isolation
-        - Includes multiple assertions for thorough coverage
-        """
-        grid = [[None for _ in range(8)] for _ in range(8)]
-        #TEST 1: White king not in check
-        grid[0][0] = King("white", 0, 0, grid)
-        self.assertFalse(CheckDetector.is_in_check("white", grid))
-
-        #TEST 2: White king in check
-        grid[0][7] = Queen("black", 0, 7, grid)
-        self.assertTrue(CheckDetector.is_in_check("white", grid))
-
-        #TEST 3: White king has enemy blocker
-        grid[0][5] = Bishop("black", 0, 5, grid)
-        self.assertFalse(CheckDetector.is_in_check("white", grid))
-
-        #TEST 4: White king has ally blocker
-        grid[0][5] = Queen("white", 0, 5, grid)
-        self.assertFalse(CheckDetector.is_in_check("white", grid))
-
-        #TEST 5: Black king in check but not white king
-        grid[5][5] = King("black", 5, 5, grid)
-        self.assertFalse(CheckDetector.is_in_check("white", grid))
-        self.assertTrue(CheckDetector.is_in_check("black", grid))
-=======
         - Converts grid indices to chess notation correctly
         - Handles all board positions
         """
@@ -1118,7 +512,6 @@
         self.assertEqual(original.row, 1)
         self.assertEqual(original.col, 4)
 
->>>>>>> 63d6e08a
 
 if __name__ == '__main__':
     unittest.main()